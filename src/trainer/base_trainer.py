--- conflicted
+++ resolved
@@ -25,35 +25,25 @@
 
 class BaseTrainer:
 
-    def train_one_episode(self, epoch: int) -> Mapping[str, Any]:
+    def train_one_episode(self, episode: int) -> Mapping[str, Any]:
         raise NotImplementedError
 
-    def exec_one_episode(self, epoch: int = -1) -> Mapping[str, Any]:
+    def exec_one_episode(self, episode: int = -1) -> Mapping[str, Any]:
         raise NotImplementedError
 
     def __init__(self,
-<<<<<<< HEAD
                  log_dir: _PathLike = 'logs/',
                  max_episode_steps: Optional[int] = None,
                  num_episodes: int = 1,
                  num_warm_up_steps: int = 0,
-                 name: str = '') -> None:
-=======
-                 log_dir: _PathLike,
-                 num_episodes: int,
                  name: str = '',
-                 max_episode_steps: Optional[int] = None,
                  eval_frequency: Optional[int] = 100) -> None:
->>>>>>> 6be92b97
 
         self.max_episode_steps = max_episode_steps
-<<<<<<< HEAD
         self.num_episodes = num_episodes or 1
         self.num_warm_up_steps = num_warm_up_steps
         self.train_step: int = 0
-=======
         self.eval_frequency = eval_frequency
->>>>>>> 6be92b97
 
         now = datetime.now().strftime('%m-%d-%d_%H-%M-%S')
         log_dir = osp.join(log_dir, f'{name:s}_{now:s}')
