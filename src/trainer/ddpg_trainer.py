# =============================================================================
# @file   ddpg_trainer.py
# @author Juanwu Lu
# @date   Oct-23-22
# =============================================================================
"""Trainer Class for Deep Deterministic Policy Gradient"""
from __future__ import annotations

from collections import defaultdict
from typing import Any, Optional, Tuple

import torch as th
from gym.core import Env
from gym.spaces import Discrete
from src.agent.ddpg_agent import DDPGAgent
from src.memory.replay_buffer import ReplayBuffer
from src.trainer.base_trainer import BaseTrainer


class DDPGTrainer(BaseTrainer):

    def __init__(self,
                 env: Env,
                 buffer_size: int = 10000,
                 batch_size: int = 64,
                 device: th.device = th.device('cpu'),
                 log_dir: str = 'logs/',
                 eval_frequency: int = 1000,
                 num_episodes: int = 20000,
                 num_warm_up_steps: int = 1000,
                 name: str = '',
<<<<<<< HEAD
                 learning_rate: Optional[float] = 1e-4,
=======
                 policy_net: Optional[Union[str, BaseNN]] = 'MLP',
                 policy_net_kwargs: Optional[Mapping[str, Any]] = None,
                 critic_net: Optional[Union[str, BaseNN]] = 'MLP',
                 critic_net_kwargs: Optional[Mapping[str, Any]] = None,
                 learning_rate: Optional[float] = None,
>>>>>>> 93f9832f
                 policy_lr: Optional[float] = None,
                 critic_lr: Optional[float] = None,
                 discount: Optional[float] = 0.99,
                 grad_clip: Optional[Tuple[float, float]] = None,
                 soft_update_tau: Optional[float] = 0.9,
                 max_episode_steps: Optional[int] = None,
<<<<<<< HEAD
                 seed: int = 42,
                 **kwargs) -> None:
        super().__init__(log_dir, max_episode_steps, num_episodes,
                         num_warm_up_steps, name, eval_frequency)
=======
                 num_timesteps_before_training: Optional[int] = 100,
                 seed: int = -1) -> None:
        super().__init__(log_dir, num_episodes, name, max_episode_steps)
>>>>>>> 93f9832f

        # Retreive observation and action size
        if len(env.observation_space.shape) > 2:
            observation_size = env.observation_space
        else:
            observation_size = env.observation_space.shape[0]
        if isinstance(env.action_space, Discrete):
            action_size = env.action_space.n
            self.discrete_action = True
        else:
            action_size = env.action_space.shape[0]
            self.discrete_action = False

        self.agent: DDPGAgent = DDPGAgent(observation_size=observation_size,
                                          action_size=action_size,
                                          discrete_action=self.discrete_action,
                                          device=device,
                                          policy_lr=policy_lr,
                                          learning_rate=learning_rate,
                                          critic_lr=critic_lr,
                                          discount=discount,
                                          grad_clip=grad_clip,
                                          soft_update_tau=soft_update_tau)
        self.batch_size = batch_size
        self.buffer = ReplayBuffer(max_size=buffer_size)
        self.env = env
        self.seed = seed
<<<<<<< HEAD
        self.env.reset(seed=self.seed)
=======

        self.num_timesteps_before_training = num_timesteps_before_training

        if seed > 0:
            self.env.reset(seed=seed)
>>>>>>> 93f9832f

    def train_one_episode(self, epoch: int, seed: Optional[int] = None) -> Any:
        seed = seed or self.seed
        log = defaultdict(list)

        # Initialize random process
<<<<<<< HEAD
        # self.agent.reset_noise()
=======
        self.agent.reset_noise()
>>>>>>> 93f9832f

        # Receive the initial state
        steps: int = 0
        ob = self.env.reset()

        while True:
            with th.no_grad():
                self.agent.eval_mode()

                if self.steps_so_far < self.num_timesteps_before_training:
                    ac = self.env.action_space.sample()
                    ac_loc = [ac]
                else:
                    ac = self.agent.get_action(ob, explore=True, target=False)
                    if self.discrete_action:
                        # convert one-hot to integer
                        ac_loc = ac.max(1, keepdim=False)[1].cpu().numpy()
                    else:
                        ac_loc = ac.float().cpu().numpy()
                    ac = ac.cpu().numpy()[0]

                next_ob, rew, done, truncated, _ = self.env.step(ac_loc[0])
                self.buffer.add_transition(
                    ob, ac, next_ob, rew, done
                )
                log['episode_returns'].append(rew)
                steps += 1
                self.steps_so_far += 1
                ob = next_ob
                done = done or truncated

<<<<<<< HEAD
            if len(self.buffer) > self.batch_size:
=======
            if self.steps_so_far > self.num_timesteps_before_training and \
                len(self.buffer) > self.batch_size:
>>>>>>> 93f9832f
                self.agent.train_mode()

                obs, acs, next_obs, rews, dones = self.buffer.sample(
                    self.batch_size, random=True
                )
                obs = th.from_numpy(obs).to(self.agent.device)
                acs = th.from_numpy(acs).to(self.agent.device)
                next_obs = th.from_numpy(next_obs).to(self.agent.device)
                rews = th.from_numpy(rews).to(self.agent.device)
                dones = th.from_numpy(dones).to(self.agent.device)

                # Update critic network
                critic_loss = self.agent.update_critic(
                    obs, acs, next_obs, rews, dones)
                log['critic_loss'].append(critic_loss)

                # Update policy network
                policy_loss = self.agent.update_policy(obs)
                log['policy_loss'].append(policy_loss)

                # Update target networks
                self.agent.update_target()

            if self.max_episode_steps:
                done = done or steps > self.max_episode_steps

            if done:
                return {key: sum(value)
                        if key == 'episode_returns'
                        else sum(value) / steps
                        for key, value in log.items()}

    def exec_one_episode(self,
                         episode: int = -1,
                         seed: Optional[int] = None) -> Any:
        seed = seed or self.seed
        log = defaultdict(list)

        # Receive the initial state
        steps: int = 0
        ob = self.env.reset()

        self.agent.eval_mode()

        while True:
            with th.no_grad():
                ac = self.agent.get_action(ob, explore=False, target=False)
                if self.discrete_action:
                    # convert one-hot to integer
                    ac_loc = ac.max(1, keepdim=False)[1].cpu().numpy()
                else:
                    ac_loc = ac.float().cpu().numpy()
<<<<<<< HEAD
                ob, rew, done, _, _ = self.env.step(ac_loc[0])

=======
                ob, rew, done, truncated, _ = self.env.step(ac_loc[0])
                done = done or truncated
                
>>>>>>> 93f9832f
                log['eval_returns'].append(rew)
                steps += 1
                #print(ac_loc[0])

            if self.max_episode_steps:
                done = steps > self.max_episode_steps or done

            if done:
                return {key: sum(value)
                        if key == 'eval_returns'
                        else sum(value) / steps
                        for key, value in log.items()}<|MERGE_RESOLUTION|>--- conflicted
+++ resolved
@@ -29,31 +29,17 @@
                  num_episodes: int = 20000,
                  num_warm_up_steps: int = 1000,
                  name: str = '',
-<<<<<<< HEAD
                  learning_rate: Optional[float] = 1e-4,
-=======
-                 policy_net: Optional[Union[str, BaseNN]] = 'MLP',
-                 policy_net_kwargs: Optional[Mapping[str, Any]] = None,
-                 critic_net: Optional[Union[str, BaseNN]] = 'MLP',
-                 critic_net_kwargs: Optional[Mapping[str, Any]] = None,
-                 learning_rate: Optional[float] = None,
->>>>>>> 93f9832f
                  policy_lr: Optional[float] = None,
                  critic_lr: Optional[float] = None,
                  discount: Optional[float] = 0.99,
                  grad_clip: Optional[Tuple[float, float]] = None,
                  soft_update_tau: Optional[float] = 0.9,
                  max_episode_steps: Optional[int] = None,
-<<<<<<< HEAD
                  seed: int = 42,
                  **kwargs) -> None:
         super().__init__(log_dir, max_episode_steps, num_episodes,
                          num_warm_up_steps, name, eval_frequency)
-=======
-                 num_timesteps_before_training: Optional[int] = 100,
-                 seed: int = -1) -> None:
-        super().__init__(log_dir, num_episodes, name, max_episode_steps)
->>>>>>> 93f9832f
 
         # Retreive observation and action size
         if len(env.observation_space.shape) > 2:
@@ -81,26 +67,14 @@
         self.buffer = ReplayBuffer(max_size=buffer_size)
         self.env = env
         self.seed = seed
-<<<<<<< HEAD
         self.env.reset(seed=self.seed)
-=======
-
-        self.num_timesteps_before_training = num_timesteps_before_training
-
-        if seed > 0:
-            self.env.reset(seed=seed)
->>>>>>> 93f9832f
 
     def train_one_episode(self, epoch: int, seed: Optional[int] = None) -> Any:
         seed = seed or self.seed
         log = defaultdict(list)
 
         # Initialize random process
-<<<<<<< HEAD
-        # self.agent.reset_noise()
-=======
         self.agent.reset_noise()
->>>>>>> 93f9832f
 
         # Receive the initial state
         steps: int = 0
@@ -132,12 +106,7 @@
                 ob = next_ob
                 done = done or truncated
 
-<<<<<<< HEAD
             if len(self.buffer) > self.batch_size:
-=======
-            if self.steps_so_far > self.num_timesteps_before_training and \
-                len(self.buffer) > self.batch_size:
->>>>>>> 93f9832f
                 self.agent.train_mode()
 
                 obs, acs, next_obs, rews, dones = self.buffer.sample(
@@ -190,17 +159,12 @@
                     ac_loc = ac.max(1, keepdim=False)[1].cpu().numpy()
                 else:
                     ac_loc = ac.float().cpu().numpy()
-<<<<<<< HEAD
-                ob, rew, done, _, _ = self.env.step(ac_loc[0])
-
-=======
                 ob, rew, done, truncated, _ = self.env.step(ac_loc[0])
                 done = done or truncated
-                
->>>>>>> 93f9832f
+
                 log['eval_returns'].append(rew)
                 steps += 1
-                #print(ac_loc[0])
+                # print(ac_loc[0])
 
             if self.max_episode_steps:
                 done = steps > self.max_episode_steps or done
